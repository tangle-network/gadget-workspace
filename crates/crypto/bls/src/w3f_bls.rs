pub const CONTEXT: &[u8] = b"tangle";

macro_rules! impl_w3f_serde {
    ($name:ident, $inner:ty) => {
        #[derive(Clone)]
        pub struct $name(pub $inner);

        impl PartialEq for $name {
            fn eq(&self, other: &Self) -> bool {
                to_bytes(self.0.clone()) == to_bytes(other.0.clone())
            }
        }

        impl Eq for $name {}

        impl PartialOrd for $name {
            fn partial_cmp(&self, other: &Self) -> Option<gadget_std::cmp::Ordering> {
                Some(self.cmp(other))
            }
        }

        impl Ord for $name {
            fn cmp(&self, other: &Self) -> gadget_std::cmp::Ordering {
                to_bytes(self.0.clone()).cmp(&to_bytes(other.0.clone()))
            }
        }

        impl gadget_std::fmt::Debug for $name {
            fn fmt(&self, f: &mut gadget_std::fmt::Formatter<'_>) -> gadget_std::fmt::Result {
                write!(f, "{:?}", to_bytes(self.0.clone()))
            }
        }

        impl serde::Serialize for $name {
            fn serialize<S: serde::Serializer>(
                &self,
                serializer: S,
            ) -> core::result::Result<S::Ok, S::Error> {
                let bytes = to_bytes(self.0.clone());
                Vec::serialize(&bytes, serializer)
            }
        }

        impl<'de> serde::Deserialize<'de> for $name {
            fn deserialize<D>(deserializer: D) -> core::result::Result<Self, D::Error>
            where
                D: serde::Deserializer<'de>,
            {
                // Deserialize as Vec
                let bytes = <gadget_std::vec::Vec<u8>>::deserialize(deserializer)?;

                // Convert bytes back to inner type
                let inner = from_bytes::<$inner>(&bytes);

                Ok($name(inner))
            }
        }
    };
}

macro_rules! define_bls_key {
    ($($ty:ident),+) => {
        paste::paste! {
            $(
            pub mod [<$ty:lower>] {
                use crate::error::{BlsError, Result};
                use crate::{from_bytes, to_bytes};
                use gadget_crypto_core::{KeyType, KeyTypeId};
                use gadget_std::{UniformRand, string::{String, ToString}};
                use w3f_bls::{Message, PublicKey, SecretKey, SerializableToBytes, Signature, [<Tiny $ty:upper>]};

                #[doc = $ty:upper]
                /// key type
                pub struct [<W3f $ty>];

<<<<<<< HEAD
                super::impl_w3f_serde!([<W3f $ty Public>], PublicKey<[<Tiny $ty:upper>]>);
                super::impl_w3f_serde!([<W3f $ty Secret>], SecretKey<[<Tiny $ty:upper>]>);
                super::impl_w3f_serde!([<W3f $ty Signature>], Signature<[<Tiny $ty:upper>]>);
=======
                impl_w3f_serde!(Public, PublicKey<[<Tiny $ty:upper>]>);
                impl_w3f_serde!(Secret, SecretKey<[<Tiny $ty:upper>]>);
                impl_w3f_serde!([<W3f $ty Signature>], Signature<[<Tiny $ty:upper>]>);
>>>>>>> b656f732

                impl KeyType for [<W3f $ty>] {
                    type Public = [<W3f $ty Public>];
                    type Secret = [<W3f $ty Secret>];
                    type Signature = [<W3f $ty Signature>];
                    type Error = BlsError;

                    fn key_type_id() -> KeyTypeId {
                        KeyTypeId::[<W3f $ty>]
                    }

                    fn generate_with_seed(seed: Option<&[u8]>) -> Result<Self::Secret> {
                        if let Some(seed) = seed {
                            Ok([<W3f $ty Secret>](SecretKey::from_seed(seed)))
                        } else {
                            // Should only be used for testing. Pass a seed in production.
                            let mut rng = gadget_std::test_rng();
                            let rand_bytes = <[u8; 32]>::rand(&mut rng);
                            Ok([<W3f $ty Secret>](SecretKey::from_seed(&rand_bytes)))
                        }
                    }

                    fn generate_with_string(secret: String) -> Result<Self::Secret> {
                        let hex_encoded = hex::decode(secret)?;
                        let secret =
                            SecretKey::from_bytes(&hex_encoded).map_err(|e| BlsError::InvalidSeed(e.to_string()))?;
                        Ok([<W3f $ty Secret>](secret))
                    }

                    fn public_from_secret(secret: &Self::Secret) -> Self::Public {
                        [<W3f $ty Public>](secret.0.into_public())
                    }

                    fn sign_with_secret(secret: &mut Self::Secret, msg: &[u8]) -> Result<Self::Signature> {
                        let mut rng = Self::get_rng();
                        let message: Message = Message::new(super::CONTEXT, msg);
                        Ok([<W3f $ty Signature>](secret.0.sign(&message, &mut rng)))
                    }

                    fn sign_with_secret_pre_hashed(
                        secret: &mut Self::Secret,
                        msg: &[u8; 32],
                    ) -> Result<Self::Signature> {
                        let mut rng = Self::get_rng();
                        let message: Message = Message::new(super::CONTEXT, msg);
                        Ok([<W3f $ty Signature>](secret.0.sign(&message, &mut rng)))
                    }

                    fn verify(public: &Self::Public, msg: &[u8], signature: &Self::Signature) -> bool {
                        let message = Message::new(super::CONTEXT, msg);
                        signature.0.verify(&message, &public.0)
                    }
                }
            }
            )+
        }
    }
}

define_bls_key!(Bls377, Bls381);<|MERGE_RESOLUTION|>--- conflicted
+++ resolved
@@ -73,15 +73,9 @@
                 /// key type
                 pub struct [<W3f $ty>];
 
-<<<<<<< HEAD
                 super::impl_w3f_serde!([<W3f $ty Public>], PublicKey<[<Tiny $ty:upper>]>);
                 super::impl_w3f_serde!([<W3f $ty Secret>], SecretKey<[<Tiny $ty:upper>]>);
                 super::impl_w3f_serde!([<W3f $ty Signature>], Signature<[<Tiny $ty:upper>]>);
-=======
-                impl_w3f_serde!(Public, PublicKey<[<Tiny $ty:upper>]>);
-                impl_w3f_serde!(Secret, SecretKey<[<Tiny $ty:upper>]>);
-                impl_w3f_serde!([<W3f $ty Signature>], Signature<[<Tiny $ty:upper>]>);
->>>>>>> b656f732
 
                 impl KeyType for [<W3f $ty>] {
                     type Public = [<W3f $ty Public>];
