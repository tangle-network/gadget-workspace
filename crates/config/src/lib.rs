use gadget_std::fmt::Debug;
use gadget_std::string::{String, ToString};

#[cfg(feature = "std")]
use gadget_std::path::PathBuf;
#[cfg(not(feature = "std"))]
pub type PathBuf = String;

pub mod context_config;
pub mod protocol;
pub mod supported_chains;

pub use context_config::{ContextConfig, GadgetCLICoreSettings};
pub use protocol::{Protocol, ProtocolSettings};

// TODO: This is temporary to continue work with runners without the keystore completed
#[cfg(all(feature = "keystore", feature = "std"))]
impl GadgetConfiguration {
    /// Creates a Keystore from the environment.
    /// # Errors
    ///
    /// This function will return an error if any of the required environment variables are missing.
    pub fn keystore(&self) -> Result<gadget_keystore::Keystore, Error> {
        let config = gadget_keystore::KeystoreConfig::new().fs_root(self.clone().keystore_uri);
        gadget_keystore::Keystore::new(config)
            .map_err(|e| Error::UnsupportedKeystoreUri(e.to_string()))
    }
}

/// Errors that can occur while loading and using the gadget configuration.
#[derive(Debug, thiserror::Error)]
#[non_exhaustive]
pub enum Error {
    /// Missing `RPC_URL` environment variable.
    #[error("Missing Tangle RPC endpoint")]
    MissingTangleRpcEndpoint,
    /// Missing `KEYSTORE_URI` environment
    #[error("Missing keystore URI")]
    MissingKeystoreUri,
    /// Missing `BLUEPRINT_ID` environment variable
    #[error("Missing blueprint ID")]
    MissingBlueprintId,
    /// Missing `SERVICE_ID` environment variable
    #[error("Missing service ID")]
    MissingServiceId,
    /// Error parsing the blueprint ID.
    #[error(transparent)]
    MalformedBlueprintId(core::num::ParseIntError),
    /// Error parsing the service ID.
    #[error(transparent)]
    MalformedServiceId(core::num::ParseIntError),
    /// Unsupported keystore URI.
    #[error("Unsupported keystore URI: {0}")]
    UnsupportedKeystoreUri(String),
    /// Error parsing the protocol, from the `PROTOCOL` environment variable.
    #[error("Unsupported protocol: {0}")]
    UnsupportedProtocol(String),
    /// No Sr25519 keypair found in the keystore.
    #[error("No Sr25519 keypair found in the keystore")]
    NoSr25519Keypair,
    /// Invalid Sr25519 keypair found in the keystore.
    #[error("Invalid Sr25519 keypair found in the keystore")]
    InvalidSr25519Keypair,
    /// No ECDSA keypair found in the keystore.
    #[error("No ECDSA keypair found in the keystore")]
    NoEcdsaKeypair,
    /// Invalid ECDSA keypair found in the keystore.
    #[error("Invalid ECDSA keypair found in the keystore")]
    InvalidEcdsaKeypair,
    /// Test setup error
    #[error("Test setup error: {0}")]
    TestSetup(String),
    /// Missing `EigenlayerContractAddresses`
    #[error("Missing EigenlayerContractAddresses")]
    MissingEigenlayerContractAddresses,
    /// Missing `SymbioticContractAddresses`
    #[error("Missing SymbioticContractAddresses")]
    MissingSymbioticContractAddresses,
    #[error("Bad RPC Connection: {0}")]
    BadRpcConnection(String),
    #[error("Configuration error: {0}")]
    ConfigurationError(String),
}

#[cfg(feature = "networking")]
use libp2p::Multiaddr;

pub type StdGadgetConfiguration = GadgetConfiguration;

/// Gadget environment.
#[non_exhaustive]
#[derive(Debug, Clone, Default)]
pub struct GadgetConfiguration {
    /// HTTP RPC endpoint for host restaking network (Tangle / Ethereum (Eigenlayer or Symbiotic)).
    pub http_rpc_endpoint: String,
    /// WS RPC endpoint for host restaking network (Tangle / Ethereum (Eigenlayer or Symbiotic)).
    pub ws_rpc_endpoint: String,

    /// The keystore URI for the gadget
    pub keystore_uri: String,
    /// Data directory exclusively for this gadget
    ///
    /// This will be `None` if the blueprint manager was not provided a base directory.
    pub data_dir: Option<PathBuf>,
    /// The list of bootnodes to connect to
    #[cfg(feature = "networking")]
    pub bootnodes: Vec<Multiaddr>,
    /// The type of protocol the gadget is executing on.
    pub protocol: Protocol,
    /// Protocol-specific settings
    pub protocol_settings: ProtocolSettings,
    /// Whether the gadget is in test mode
    pub test_mode: bool,
}

/// Loads the [`GadgetConfiguration`] from the current environment.
/// # Errors
///
/// This function will return an error if any of the required environment variables are missing.
pub fn load(config: ContextConfig) -> Result<GadgetConfiguration, Error> {
    load_inner(config)
}

fn load_inner(config: ContextConfig) -> Result<GadgetConfiguration, Error> {
    tracing::info_span!("gadget");
    let ContextConfig {
        gadget_core_settings:
            GadgetCLICoreSettings::Run {
                test_mode,
                http_rpc_url,
                ws_rpc_url,
                #[cfg(feature = "networking")]
                bootnodes,
                keystore_uri,
                protocol,
                #[cfg(feature = "tangle")]
                blueprint_id,
                #[cfg(feature = "tangle")]
                service_id,
                #[cfg(feature = "eigenlayer")]
                registry_coordinator,
                #[cfg(feature = "eigenlayer")]
                operator_state_retriever,
                #[cfg(feature = "eigenlayer")]
                delegation_manager,
                #[cfg(feature = "eigenlayer")]
                service_manager,
                #[cfg(feature = "eigenlayer")]
                stake_registry,
                #[cfg(feature = "eigenlayer")]
                strategy_manager,
                #[cfg(feature = "eigenlayer")]
                avs_directory,
                #[cfg(feature = "eigenlayer")]
                rewards_coordinator,
                #[cfg(feature = "symbiotic")]
                operator_registry,
                #[cfg(feature = "symbiotic")]
                network_registry,
                #[cfg(feature = "symbiotic")]
                base_delegator,
                #[cfg(feature = "symbiotic")]
                network_opt_in_service,
                #[cfg(feature = "symbiotic")]
                vault_opt_in_service,
                #[cfg(feature = "symbiotic")]
                slasher,
                #[cfg(feature = "symbiotic")]
                veto_slasher,
                ..
            },
        ..
    } = config;

    let protocol_settings = if cfg!(feature = "tangle") && matches!(protocol, Protocol::Tangle) {
        #[cfg(feature = "tangle")]
        {
            ProtocolSettings::from_tangle(crate::protocol::TangleInstanceSettings {
                blueprint_id: blueprint_id.ok_or(Error::MissingBlueprintId)?,
                service_id: Some(service_id.ok_or(Error::MissingServiceId)?),
            })
        }
        #[cfg(not(feature = "tangle"))]
        {
            return Err(Error::UnsupportedProtocol("tangle".to_string()));
        }
    } else if cfg!(feature = "eigenlayer") && matches!(protocol, Protocol::Eigenlayer) {
        #[cfg(feature = "eigenlayer")]
        {
            ProtocolSettings::from_eigenlayer(crate::protocol::EigenlayerContractAddresses {
                registry_coordinator_address: registry_coordinator
                    .ok_or(Error::MissingEigenlayerContractAddresses)?,
                operator_state_retriever_address: operator_state_retriever
                    .ok_or(Error::MissingEigenlayerContractAddresses)?,
                delegation_manager_address: delegation_manager
                    .ok_or(Error::MissingEigenlayerContractAddresses)?,
                service_manager_address: service_manager
                    .ok_or(Error::MissingEigenlayerContractAddresses)?,
                stake_registry_address: stake_registry
                    .ok_or(Error::MissingEigenlayerContractAddresses)?,
                strategy_manager_address: strategy_manager
                    .ok_or(Error::MissingEigenlayerContractAddresses)?,
                avs_directory_address: avs_directory
                    .ok_or(Error::MissingEigenlayerContractAddresses)?,
                rewards_coordinator_address: rewards_coordinator
                    .ok_or(Error::MissingEigenlayerContractAddresses)?,
            })
        }
        #[cfg(not(feature = "eigenlayer"))]
        {
            return Err(Error::UnsupportedProtocol("eigenlayer".to_string()));
        }
    } else if cfg!(feature = "symbiotic") && matches!(protocol, Protocol::Symbiotic) {
        #[cfg(feature = "symbiotic")]
        {
            ProtocolSettings::from_symbiotic(crate::protocol::SymbioticContractAddresses {
                operator_registry_address: operator_registry
                    .ok_or(Error::MissingSymbioticContractAddresses)?,
                network_registry_address: network_registry
<<<<<<< HEAD
                    .ok_or(Error::MissingSymbioticContractAddresses)?,
                base_delegator_address: base_delegator
                    .ok_or(Error::MissingSymbioticContractAddresses)?,
                network_opt_in_service_address: network_opt_in_service
                    .ok_or(Error::MissingSymbioticContractAddresses)?,
                vault_opt_in_service_address: vault_opt_in_service
                    .ok_or(Error::MissingSymbioticContractAddresses)?,
=======
                    .ok_or(Error::MissingSymbioticContractAddresses)?,
                base_delegator_address: base_delegator
                    .ok_or(Error::MissingSymbioticContractAddresses)?,
                network_opt_in_service_address: network_opt_in_service
                    .ok_or(Error::MissingSymbioticContractAddresses)?,
                vault_opt_in_service_address: vault_opt_in_service
                    .ok_or(Error::MissingSymbioticContractAddresses)?,
>>>>>>> 2fd3140a
                slasher_address: slasher.ok_or(Error::MissingSymbioticContractAddresses)?,
                veto_slasher_address: veto_slasher
                    .ok_or(Error::MissingSymbioticContractAddresses)?,
            })
        }
        #[cfg(not(feature = "symbiotic"))]
        {
            return Err(Error::UnsupportedProtocol("symbiotic".to_string()));
        }
    } else {
        return Err(Error::UnsupportedProtocol(protocol.to_string()));
    };

    Ok(GadgetConfiguration {
        test_mode,
        http_rpc_endpoint: http_rpc_url.to_string(),
        ws_rpc_endpoint: ws_rpc_url.to_string(),
        keystore_uri,
        #[cfg(feature = "std")]
        data_dir: gadget_std::env::var("DATA_DIR").ok().map(PathBuf::from),
        #[cfg(not(feature = "std"))]
        data_dir: None,
        #[cfg(feature = "networking")]
        bootnodes: bootnodes.unwrap_or_default(),
        protocol,
        protocol_settings,
    })
}

#[cfg(test)]
mod tests {
    use super::*;
    use crate::protocol::{Protocol, ProtocolSettings};

    #[test]
    fn verify_cli() {
        use clap::CommandFactory;
        ContextConfig::command().debug_assert();
    }

    #[test]
    fn test_default_configuration() {
        let config = GadgetConfiguration::default();
        assert!(config.http_rpc_endpoint.is_empty());
        assert!(config.ws_rpc_endpoint.is_empty());
        assert!(config.keystore_uri.is_empty());
        assert!(config.data_dir.is_none());
        assert!(!config.test_mode);
        assert_eq!(config.protocol, Protocol::default());
    }

    // Test Eigenlayer configuration when feature is enabled
    #[cfg(feature = "eigenlayer")]
    mod eigenlayer_tests {
        use alloy_primitives::address;

        use super::*;
        use crate::protocol::EigenlayerContractAddresses;

        #[test]
        fn test_eigenlayer_configuration() {
            let addresses = EigenlayerContractAddresses::default();

            let settings = ProtocolSettings::from_eigenlayer(addresses.clone());
            assert!(matches!(settings, ProtocolSettings::Eigenlayer(_)));
            if let ProtocolSettings::Eigenlayer(addrs) = settings {
                assert_eq!(
                    addrs.registry_coordinator_address,
                    addresses.registry_coordinator_address
                );
                assert_eq!(
                    addrs.operator_state_retriever_address,
                    addresses.operator_state_retriever_address
                );
                assert_eq!(
                    addrs.delegation_manager_address,
                    addresses.delegation_manager_address
                );
                assert_eq!(
                    addrs.service_manager_address,
                    addresses.service_manager_address
                );
                assert_eq!(
                    addrs.stake_registry_address,
                    addresses.stake_registry_address
                );
                assert_eq!(
                    addrs.strategy_manager_address,
                    addresses.strategy_manager_address
                );
                assert_eq!(addrs.avs_directory_address, addresses.avs_directory_address);
            }
        }
    }

    // Test Symbiotic configuration when feature is enabled
    #[cfg(feature = "symbiotic")]
    mod symbiotic_tests {
        use alloy_primitives::address;

        use super::*;
        use crate::protocol::SymbioticContractAddresses;

        #[test]
        fn test_symbiotic_configuration() {
            let addresses = SymbioticContractAddresses {
                operator_registry_address: address!("8431e038b88ba5945ce8bf41e4af1374f3fb6e4c"),
                network_registry_address: address!("4f4495243837681061c4743b74b3eedf548d56a5"),
                base_delegator_address: address!("2279b7a0a67db372996a5fab50d91eaa73d2ebe6"),
                network_opt_in_service_address: address!(
                    "610178da211fef7d417bc0e6fed39f05609ad788"
                ),
                vault_opt_in_service_address: address!("8a791620dd6260079bf849dc5567adc3f2fdc318"),
                slasher_address: address!("f9e5b5c6a4b5b9c1d4e8f7a3b2e1d0c9a8b7f6e5"),
                veto_slasher_address: address!("a1b2c3d4e5f6a7b8c9d0e1f2a3b4c5d6e7f8a9b0"),
            };

            let settings = ProtocolSettings::from_symbiotic(addresses.clone());
            assert!(matches!(settings, ProtocolSettings::Symbiotic(_)));
            if let ProtocolSettings::Symbiotic(addrs) = settings {
                assert_eq!(
                    addrs.operator_registry_address,
                    addresses.operator_registry_address
                );
                assert_eq!(
                    addrs.network_registry_address,
                    addresses.network_registry_address
                );
                assert_eq!(
                    addrs.base_delegator_address,
                    addresses.base_delegator_address
                );
                assert_eq!(
                    addrs.network_opt_in_service_address,
                    addresses.network_opt_in_service_address
                );
                assert_eq!(
                    addrs.vault_opt_in_service_address,
                    addresses.vault_opt_in_service_address
                );
                assert_eq!(addrs.slasher_address, addresses.slasher_address);
                assert_eq!(addrs.veto_slasher_address, addresses.veto_slasher_address);
            }
        }
    }

    #[test]
    fn test_configuration_validation() {
        // Test RPC endpoint validation
        let config = GadgetConfiguration {
            http_rpc_endpoint: "invalid-url".to_string(),
            ..Default::default()
        };
        assert!(validate_rpc_endpoint(&config.http_rpc_endpoint).is_err());

        // Test keystore URI validation
        let config = GadgetConfiguration {
            keystore_uri: "invalid-uri".to_string(),
            ..Default::default()
        };
        assert!(validate_keystore_uri(&config.keystore_uri).is_err());
    }

    // Helper functions for tests
    fn validate_rpc_endpoint(endpoint: &str) -> Result<(), Error> {
        if !endpoint.starts_with("http://") && !endpoint.starts_with("https://") {
            return Err(Error::BadRpcConnection(
                "Invalid RPC URL format".to_string(),
            ));
        }
        Ok(())
    }

    fn validate_keystore_uri(uri: &str) -> Result<(), Error> {
        if !uri.starts_with("file://") {
            return Err(Error::UnsupportedKeystoreUri(uri.to_string()));
        }
        Ok(())
    }
}<|MERGE_RESOLUTION|>--- conflicted
+++ resolved
@@ -217,7 +217,6 @@
                 operator_registry_address: operator_registry
                     .ok_or(Error::MissingSymbioticContractAddresses)?,
                 network_registry_address: network_registry
-<<<<<<< HEAD
                     .ok_or(Error::MissingSymbioticContractAddresses)?,
                 base_delegator_address: base_delegator
                     .ok_or(Error::MissingSymbioticContractAddresses)?,
@@ -225,15 +224,6 @@
                     .ok_or(Error::MissingSymbioticContractAddresses)?,
                 vault_opt_in_service_address: vault_opt_in_service
                     .ok_or(Error::MissingSymbioticContractAddresses)?,
-=======
-                    .ok_or(Error::MissingSymbioticContractAddresses)?,
-                base_delegator_address: base_delegator
-                    .ok_or(Error::MissingSymbioticContractAddresses)?,
-                network_opt_in_service_address: network_opt_in_service
-                    .ok_or(Error::MissingSymbioticContractAddresses)?,
-                vault_opt_in_service_address: vault_opt_in_service
-                    .ok_or(Error::MissingSymbioticContractAddresses)?,
->>>>>>> 2fd3140a
                 slasher_address: slasher.ok_or(Error::MissingSymbioticContractAddresses)?,
                 veto_slasher_address: veto_slasher
                     .ok_or(Error::MissingSymbioticContractAddresses)?,
