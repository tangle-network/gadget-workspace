#![cfg_attr(not(feature = "std"), no_std)]
#![cfg_attr(docsrs, feature(doc_auto_cfg))]

pub mod gossip;
pub mod handlers;
pub mod messaging;
pub mod networking;
#[cfg(feature = "round-based-compat")]
pub mod round_based_compat;
<<<<<<< HEAD
#[cfg(feature = "round-based-compat")]
pub use round_based;

=======
>>>>>>> e0796390
pub mod setup;

use gadget_std::string::String;

/// Re-exported networking crates
#[cfg(feature = "round-based-compat")]
pub use round_based;

/// Unique identifier for a party
pub type UserID = u16;

#[derive(Debug, thiserror::Error)]
pub enum Error {
    #[error("Network error: {0}")]
    NetworkError(String),

    #[error("Channel error: {0}")]
    ChannelError(String),

    #[error("Gossip error: {0}")]
    GossipError(String),

    #[error("Messaging error: {0}")]
    MessagingError(String),

    #[error("Round based error: {0}")]
    RoundBasedError(String),

    #[error("Serde JSON error: {0}")]
    SerdeJson(#[from] serde_json::Error),

    #[error("Connection error: {0}")]
    ConnectionError(String),

    #[error("Protocol error: {0}")]
    ProtocolError(String),

    #[error("Other error: {0}")]
    Other(String),
}

pub use key_types::*;

#[cfg(all(
    feature = "sp-core-ecdsa",
    not(feature = "sp-core-sr25519"),
    not(feature = "sp-core-ed25519")
))]
pub(crate) mod key_types {
    pub use gadget_crypto::sp_core_crypto::{
        SpEcdsa as Curve, SpEcdsaPair as KeyPair, SpEcdsaPublic as PublicKey,
        SpEcdsaSignature as Signature,
    };
}

#[cfg(all(
    feature = "sp-core-sr25519",
    not(feature = "sp-core-ecdsa"),
    not(feature = "sp-core-ed25519")
))]
pub(crate) mod key_types {
    pub use gadget_crypto::sp_core_crypto::{
        SpSr25519 as Curve, SpSr25519Pair as KeyPair, SpSr25519Public as PublicKey,
        SpSr25519Signature as Signature,
    };
}

#[cfg(all(
    feature = "sp-core-ed25519",
    not(feature = "sp-core-ecdsa"),
    not(feature = "sp-core-sr25519")
))]
pub(crate) mod key_types {
    pub use gadget_crypto::sp_core_crypto::{
        SpEd25519 as Curve, SpEd25519Pair as KeyPair, SpEd25519Public as PublicKey,
        SpEd25519Signature as Signature,
    };
}

#[cfg(all(
    not(feature = "sp-core-ecdsa"),
    not(feature = "sp-core-sr25519"),
    not(feature = "sp-core-ed25519")
))]
pub(crate) mod key_types {
    // Default to k256 ECDSA implementation
    pub use gadget_crypto::k256_crypto::{
        K256Ecdsa as Curve, K256Signature as Signature, K256SigningKey as KeyPair,
        K256VerifyingKey as PublicKey,
    };
}

// Compile-time assertion to ensure only one feature is enabled
#[cfg(any(
    all(feature = "sp-core-ecdsa", feature = "sp-core-sr25519"),
    all(feature = "sp-core-ecdsa", feature = "sp-core-ed25519"),
    all(feature = "sp-core-sr25519", feature = "sp-core-ed25519")
))]
compile_error!(
    "Only one of 'sp-core-ecdsa', 'sp-core-sr25519', or 'sp-core-ed25519' features can be enabled at a time"
);<|MERGE_RESOLUTION|>--- conflicted
+++ resolved
@@ -7,19 +7,12 @@
 pub mod networking;
 #[cfg(feature = "round-based-compat")]
 pub mod round_based_compat;
-<<<<<<< HEAD
 #[cfg(feature = "round-based-compat")]
 pub use round_based;
 
-=======
->>>>>>> e0796390
 pub mod setup;
 
 use gadget_std::string::String;
-
-/// Re-exported networking crates
-#[cfg(feature = "round-based-compat")]
-pub use round_based;
 
 /// Unique identifier for a party
 pub type UserID = u16;
